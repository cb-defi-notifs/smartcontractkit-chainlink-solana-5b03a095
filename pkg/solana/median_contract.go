package solana

import (
	"context"
	"math/big"
	"time"

	"github.com/smartcontractkit/libocr/offchainreporting2/types"
)

type MedianContract struct {
	cache *ContractCache
}

func (c *MedianContract) LatestTransmissionDetails(
	ctx context.Context,
) (
	configDigest types.ConfigDigest,
	epoch uint32,
	round uint8,
	latestAnswer *big.Int,
	latestTimestamp time.Time,
	err error,
) {
<<<<<<< HEAD
	state, _, err := c.cache.ReadState()
=======
	state, err := c.ReadState()
>>>>>>> 0fb81bbe
	if err != nil {
		return configDigest, epoch, round, latestAnswer, latestTimestamp, err
	}
	answer, err := c.cache.ReadAnswer()
	if err != nil {
		return configDigest, epoch, round, latestAnswer, latestTimestamp, err
	}

	configDigest = state.Config.LatestConfigDigest
	epoch = state.Config.Epoch
	round = state.Config.Round
	latestAnswer = answer.Data
	latestTimestamp = time.Unix(int64(answer.Timestamp), 0)
	return configDigest, epoch, round, latestAnswer, latestTimestamp, nil
}

// LatestRoundRequested returns the configDigest, epoch, and round from the latest
// RoundRequested event emitted by the contract. LatestRoundRequested may or may not
// return a result if the latest such event was emitted in a block b such that
// b.timestamp < tip.timestamp - lookback.
//
// If no event is found, LatestRoundRequested should return zero values, not an error.
// An error should only be returned if an actual error occurred during execution,
// e.g. because there was an error querying the blockchain or the database.
//
// As an optimization, this function may also return zero values, if no
// RoundRequested event has been emitted after the latest NewTransmission event.
func (c *MedianContract) LatestRoundRequested(
	ctx context.Context,
	lookback time.Duration,
) (
	configDigest types.ConfigDigest,
	epoch uint32,
	round uint8,
	err error,
) {
<<<<<<< HEAD
	state, _, err := c.cache.ReadState()
=======
	state, err := c.ReadState()
>>>>>>> 0fb81bbe
	return state.Config.LatestConfigDigest, 0, 0, err
}<|MERGE_RESOLUTION|>--- conflicted
+++ resolved
@@ -22,11 +22,7 @@
 	latestTimestamp time.Time,
 	err error,
 ) {
-<<<<<<< HEAD
-	state, _, err := c.cache.ReadState()
-=======
-	state, err := c.ReadState()
->>>>>>> 0fb81bbe
+	state, err := c.cache.ReadState()
 	if err != nil {
 		return configDigest, epoch, round, latestAnswer, latestTimestamp, err
 	}
@@ -63,10 +59,6 @@
 	round uint8,
 	err error,
 ) {
-<<<<<<< HEAD
-	state, _, err := c.cache.ReadState()
-=======
-	state, err := c.ReadState()
->>>>>>> 0fb81bbe
+	state, err := c.cache.ReadState()
 	return state.Config.LatestConfigDigest, 0, 0, err
 }